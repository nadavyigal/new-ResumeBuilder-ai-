{
  "name": "resume-builder-ai",
  "version": "0.1.0",
  "private": true,
  "scripts": {
    "dev": "next dev",
    "build": "next build",
    "start": "next start",
    "lint": "eslint"
  },
  "dependencies": {
    "@radix-ui/react-slot": "^1.2.3",
    "@supabase/ssr": "^0.7.0",
    "@supabase/supabase-js": "^2.57.2",
    "@tailwindcss/typography": "^0.5.16",
    "class-variance-authority": "^0.7.1",
    "clsx": "^2.1.1",
    "docx": "^9.5.1",
    "dotenv": "^17.2.2",
    "next": "15.5.2",
    "openai": "^5.23.2",
    "pdf-parse": "^1.1.1",
    "puppeteer": "^24.20.0",
    "react": "19.1.0",
    "react-dom": "19.1.0",
    "tailwind-merge": "^3.3.1"
  },
  "devDependencies": {
    "@eslint/eslintrc": "^3",
    "@tailwindcss/postcss": "^4",
<<<<<<< HEAD
    "@types/node": "24.9.1",
=======
    "@types/node": "24.7.0",
>>>>>>> 430538da
    "@types/pdf-parse": "^1.1.5",
    "@types/react": "19.2.2",
    "@types/react-dom": "^19",
    "autoprefixer": "^10.4.21",
    "eslint": "^9",
    "eslint-config-next": "15.5.2",
    "postcss": "^8.5.6",
    "supabase": "^2.40.7",
    "tailwindcss": "^4",
    "typescript": "5.9.3"
  }
}<|MERGE_RESOLUTION|>--- conflicted
+++ resolved
@@ -28,11 +28,7 @@
   "devDependencies": {
     "@eslint/eslintrc": "^3",
     "@tailwindcss/postcss": "^4",
-<<<<<<< HEAD
-    "@types/node": "24.9.1",
-=======
     "@types/node": "24.7.0",
->>>>>>> 430538da
     "@types/pdf-parse": "^1.1.5",
     "@types/react": "19.2.2",
     "@types/react-dom": "^19",
